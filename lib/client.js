--- conflicted
+++ resolved
@@ -29,13 +29,9 @@
   constructor(params) {
     super();
 
-<<<<<<< HEAD
-    this.db = new LimitDBRedis(_.pick(params, ['uri', 'nodes', 'buckets', 'prefix', 'slotsRefreshTimeout', 'slotsRefreshInterval', 'password', 'tls', 'dnsLookup', 'globalTTL', 'ping']));
-=======
     this.db = new LimitDBRedis(_.pick(params, [
       'uri', 'nodes', 'buckets', 'prefix', 'slotsRefreshTimeout', 'slotsRefreshInterval',
-      'password', 'tls', 'dnsLookup', 'globalTTL', 'cache']));
->>>>>>> e93e1f5a
+      'password', 'tls', 'dnsLookup', 'globalTTL', 'cache', 'ping']));
 
     this.db.on('error', (err) => {
       this.emit('error', err);
